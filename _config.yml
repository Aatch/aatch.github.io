# ----------------------- #
#      Main Configs       #
# ----------------------- #

<<<<<<< HEAD
url: http://aatch.github.io
title: Adventures in the Absurd
subtitle: A blog about programming, languages and Rust. Mostly Rust.
author: James Miller
simple_search: http://google.com/search
=======
url: http://yoursite.com
title: My Octopress Blog
subtitle: A blogging framework for hackers.
author: Your Name
simple_search: https://www.google.com/search
>>>>>>> 5080107c
description:

# Default date format is "ordinal" (resulting in "July 22nd 2007")
# You can customize the format as defined in
# http://www.ruby-doc.org/core-1.9.2/Time.html#method-i-strftime
# Additionally, %o will give you the ordinal representation of the day
date_format: "ordinal"

# RSS / Email (optional) subscription links (change if using something like Feedburner)
subscribe_rss: /atom.xml
subscribe_email:
# RSS feeds can list your email address if you like
email:

# ----------------------- #
#    Jekyll & Plugins     #
# ----------------------- #

# If publishing to a subdirectory as in http://site.com/project set 'root: /project'
root: /
permalink: /blog/:year/:month/:day/:title/
source: source
destination: public
plugins: plugins
code_dir: downloads/code
category_dir: blog/categories
markdown: rdiscount
rdiscount:
  extensions:
    - autolink
    - footnotes
    - smart
<<<<<<< HEAD
pygments: true # default python pygments have been replaced by pygments.rb
=======
highlighter: pygments # default python pygments have been replaced by pygments.rb
>>>>>>> 5080107c

paginate: 10          # Posts per page on the blog index
paginate_path: "posts/:num"  # Directory base for pagination URLs eg. /posts/2/
recent_posts: 5       # Posts in the sidebar Recent Posts section
<<<<<<< HEAD
excerpt_link: "More &rarr;"  # "Continue reading" link text at the bottom of excerpted articles
=======
excerpt_link: "Read on &rarr;"  # "Continue reading" link text at the bottom of excerpted articles
excerpt_separator: "<!--more-->"
>>>>>>> 5080107c

titlecase: true       # Converts page and post titles to titlecase

# list each of the sidebar modules you want to include, in the order you want them to appear.
# To add custom asides, create files in /source/_includes/custom/asides/ and add them to the list like 'custom/asides/custom_aside_name.html'
default_asides: [asides/recent_posts.html, asides/github.html]

# Each layout uses the default asides, but they can have their own asides instead. Simply uncomment the lines below
# and add an array with the asides you want to use.
# blog_index_asides:
# post_asides:
# page_asides:

# ----------------------- #
#   3rd Party Settings    #
# ----------------------- #

# Github repositories
github_user: Aatch
github_repo_count: 2
github_show_profile_link: true
github_skip_forks: true

# Twitter
twitter_user: MrAatch
twitter_tweet_button: true

# Google +1
google_plus_one: false
google_plus_one_size: medium

# Google Plus Profile
# Hidden: No visible button, just add author information to search results
googleplus_user:
googleplus_hidden: false

# Pinboard
pinboard_user:
pinboard_count: 3

# Delicious
delicious_user:
delicious_count: 3

# Disqus Comments
disqus_short_name:
disqus_show_comment_count: false

# Google Analytics
google_analytics_tracking_id:

# Facebook Like
facebook_like: false<|MERGE_RESOLUTION|>--- conflicted
+++ resolved
@@ -2,19 +2,11 @@
 #      Main Configs       #
 # ----------------------- #
 
-<<<<<<< HEAD
 url: http://aatch.github.io
 title: Adventures in the Absurd
 subtitle: A blog about programming, languages and Rust. Mostly Rust.
 author: James Miller
 simple_search: http://google.com/search
-=======
-url: http://yoursite.com
-title: My Octopress Blog
-subtitle: A blogging framework for hackers.
-author: Your Name
-simple_search: https://www.google.com/search
->>>>>>> 5080107c
 description:
 
 # Default date format is "ordinal" (resulting in "July 22nd 2007")
@@ -47,21 +39,13 @@
     - autolink
     - footnotes
     - smart
-<<<<<<< HEAD
 pygments: true # default python pygments have been replaced by pygments.rb
-=======
-highlighter: pygments # default python pygments have been replaced by pygments.rb
->>>>>>> 5080107c
 
 paginate: 10          # Posts per page on the blog index
 paginate_path: "posts/:num"  # Directory base for pagination URLs eg. /posts/2/
 recent_posts: 5       # Posts in the sidebar Recent Posts section
-<<<<<<< HEAD
-excerpt_link: "More &rarr;"  # "Continue reading" link text at the bottom of excerpted articles
-=======
 excerpt_link: "Read on &rarr;"  # "Continue reading" link text at the bottom of excerpted articles
 excerpt_separator: "<!--more-->"
->>>>>>> 5080107c
 
 titlecase: true       # Converts page and post titles to titlecase
 
@@ -86,8 +70,8 @@
 github_skip_forks: true
 
 # Twitter
-twitter_user: MrAatch
-twitter_tweet_button: true
+twitter_user:
+twitter_tweet_button: false
 
 # Google +1
 google_plus_one: false
